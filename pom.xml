<!--
/*
 * Copyright 2019 Amazon.com, Inc. or its affiliates.
 * Licensed under the Apache License, Version 2.0 (the
 * "License"); you may not use this file except in compliance
 * with the License.  You may obtain a copy of the License at
 *
 *     http://www.apache.org/licenses/LICENSE-2.0
 *
 * Unless required by applicable law or agreed to in writing, software
 * distributed under the License is distributed on an "AS IS" BASIS,
 * WITHOUT WARRANTIES OR CONDITIONS OF ANY KIND, either express or implied.
 * See the License for the specific language governing permissions and
 * limitations under the License.
 */
  -->
<project xmlns="http://maven.apache.org/POM/4.0.0"
         xmlns:xsi="http://www.w3.org/2001/XMLSchema-instance"
         xsi:schemaLocation="http://maven.apache.org/POM/4.0.0 https://maven.apache.org/maven-v4_0_0.xsd">
  <modelVersion>4.0.0</modelVersion>
  <groupId>software.amazon.kinesis</groupId>
  <artifactId>amazon-kinesis-client-pom</artifactId>
  <packaging>pom</packaging>
  <name>Amazon Kinesis Client Library</name>
  <version>2.2.12-SNAPSHOT</version>
  <description>The Amazon Kinesis Client Library for Java enables Java developers to easily consume and process data
    from Amazon Kinesis.
  </description>
  <url>https://aws.amazon.com/kinesis</url>

  <scm>
    <url>https://github.com/awslabs/amazon-kinesis-client.git</url>
  </scm>

  <properties>
<<<<<<< HEAD
    <awssdk.version>2.13.25</awssdk.version>
=======
    <awssdk.version>2.11.8-SNAPSHOT</awssdk.version>
>>>>>>> 27494ea0
  </properties>

  <licenses>
    <license>
      <name>Apache License, Version 2.0</name>
      <url>http://www.apache.org/licenses/LICENSE-2.0.txt</url>
      <distribution>repo</distribution>
    </license>
  </licenses>

  <modules>
    <module>amazon-kinesis-client</module>
    <module>amazon-kinesis-client-multilang</module>
  </modules>

  <developers>
    <developer>
      <id>amazonwebservices</id>
      <organization>Amazon Web Services</organization>
      <organizationUrl>https://aws.amazon.com</organizationUrl>
      <roles>
        <role>developer</role>
      </roles>
    </developer>
  </developers>

  <distributionManagement>
    <snapshotRepository>
      <id>ossrh</id>
      <url>https://aws.oss.sonatype.org/content/repositories/snapshots</url>
    </snapshotRepository>
    <repository>
      <id>ossrh</id>
      <url>https://aws.oss.sonatype.org/service/local/staging/deploy/maven2/</url>
    </repository>
  </distributionManagement>

  <build>
    <pluginManagement>
      <plugins>
        <plugin>
          <groupId>org.apache.maven.plugins</groupId>
          <artifactId>maven-compiler-plugin</artifactId>
          <version>3.8.0</version>
          <configuration>
            <source>1.8</source>
            <target>1.8</target>
            <encoding>UTF-8</encoding>
          </configuration>
        </plugin>
      </plugins>
    </pluginManagement>
  </build>

  <profiles>
    <profile>
      <id>publishing</id>
      <build>
        <plugins>
          <plugin>
            <groupId>org.apache.maven.plugins</groupId>
            <artifactId>maven-gpg-plugin</artifactId>
            <version>1.6</version>
            <executions>
              <execution>
                <id>sign-artifacts</id>
                <phase>verify</phase>
                <goals>
                  <goal>sign</goal>
                </goals>
              </execution>
            </executions>
          </plugin>
          <plugin>
            <groupId>org.sonatype.plugins</groupId>
            <artifactId>nexus-staging-maven-plugin</artifactId>
            <version>1.6.8</version>
            <extensions>true</extensions>
            <configuration>
              <serverId>sonatype-nexus-staging</serverId>
              <nexusUrl>https://aws.oss.sonatype.org</nexusUrl>
              <autoReleaseAfterClose>false</autoReleaseAfterClose>
            </configuration>
          </plugin>
        </plugins>
      </build>
    </profile>
  </profiles>

</project><|MERGE_RESOLUTION|>--- conflicted
+++ resolved
@@ -33,11 +33,7 @@
   </scm>
 
   <properties>
-<<<<<<< HEAD
-    <awssdk.version>2.13.25</awssdk.version>
-=======
     <awssdk.version>2.11.8-SNAPSHOT</awssdk.version>
->>>>>>> 27494ea0
   </properties>
 
   <licenses>
